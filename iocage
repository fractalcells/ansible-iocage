--- conflicted
+++ resolved
@@ -506,10 +506,7 @@
     update = p["update"]
     components = p["components"]
     upgrade = False
-<<<<<<< HEAD
     pkglist = p["pkglist"]
-=======
->>>>>>> 98595c8c
 
     msgs = []
     changed = False
